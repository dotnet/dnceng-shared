{
  "sdk": {
    "version": "6.0.406",
    "rollForward": "minor"
  },
  "tools": {
    "dotnet": "6.0.406",
    "runtimes": {
      "dotnet": [
        "3.1.32",
        "6.0.14"
      ]
    }
  },
  "msbuild-sdks": {
<<<<<<< HEAD
    "Microsoft.DotNet.Arcade.Sdk": "6.0.0-beta.24164.5"
=======
    "Microsoft.DotNet.Arcade.Sdk": "6.0.0-beta.24201.2"
>>>>>>> 58bd862a
  }
}<|MERGE_RESOLUTION|>--- conflicted
+++ resolved
@@ -13,10 +13,6 @@
     }
   },
   "msbuild-sdks": {
-<<<<<<< HEAD
-    "Microsoft.DotNet.Arcade.Sdk": "6.0.0-beta.24164.5"
-=======
     "Microsoft.DotNet.Arcade.Sdk": "6.0.0-beta.24201.2"
->>>>>>> 58bd862a
   }
 }