--- conflicted
+++ resolved
@@ -133,11 +133,7 @@
             _account = (await _app.GetAccountsAsync()).FirstOrDefault();
             if (_account == null || uiRequired)
             {
-<<<<<<< HEAD
                 var interactiveToken = await _app.AcquireTokenInteractive(requestContext.Scopes)
-=======
-                var deviceCodeResult = await _app.AcquireTokenInteractive(requestContext.Scopes)
->>>>>>> 9c5884b6
                     .ExecuteAsync(cancellationToken);
                 _account = interactiveToken.Account;
                 return new AccessToken(interactiveToken.AccessToken, interactiveToken.ExpiresOn);
